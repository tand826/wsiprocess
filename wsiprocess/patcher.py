# -*- coding: utf-8 -*-
"""Patcher object to extract patches from whole slide images.
"""

import random
from itertools import product
import json

from joblib import Parallel, delayed
from tqdm import tqdm
import numpy as np
import cv2
from pathlib import Path

from .verify import Verify


class Patcher:
    """Patcher object.

    Args:
        slide (wsiprocess.slide.Slide): Slide object.
        method (str): Method name to run. One of {"evaluation",
            "classification", "detection", "segmentation}. Characters are
            converted to lowercase.
        annotation (wsiprocess.annotation.Annotation, optional):
            Annotation object.
        save_to (str, optional): The root of the output directory.
        patch_width (int, optional): The width of the output patches.
        patch_height (int, optional): The height of the output patches.
        overlap_width (int, optional): The width of the overlap areas of
            patches.
        overlap_height (int, optional): The height of the overlap areas of
            patches.
        offset_x (int, optional): The offset pixels along the x-axis.
        offset_y (int, optional): The offset pixels along the y-axis.
        on_foreground (float, optional): Ratio of overlap area between patches
            and foreground area.
        on_annotation (float, optional): Ratio of overlap area between patches
            and annotation.
        start_sample (bool, optional): Whether to save sample patches on
            Patcher starting.
        finished_sample (bool, optional): Whether to save sample patches on
            Patcher finished its work.
        extract_patches (bool, optional): This is deprecated because unless
            "no_patches" is set, Patcher extracts patches.
        no_patches (bool, optional): If set, Patcher runs without extracting
            patches and saves them to disk.
        verbose (bool, optional): If set, a progress bar appears when patching.

    Attributes:
        slide (wsiprocess.slide.Slide): Slide object.
        wsi_width (int): Width of the slide.
        wsi_height (int): Height of the slide.
        filepath (str): Path to the whole slide image.
        filestem (str): Stem of the file name.
        method (str): Method name to run. One of {"evaluation",
            "classification", "detection", "segmentation}
        annotation (wsiprocess.annotation.Annotation):
            Annotation object.
        masks (dict): Masks to show the location of classes.
        classes (list): Classes to extract.
        save_to (str): The root of the output directory.
        p_width (int): The width of the output patches.
        p_height (int): The height of the output patches.
        p_area (int): The area of single patch.
        o_width (int): The width of the overlap areas of patches.
        o_height (int): The height of the overlap areas of patches.
        offset_x (int): The The offset pixels along the x-axis.
        offset_y (int): The The offset pixels along the y-axis.
        on_foreground (float): Ratio of overlap area between patches and
            foreground area.
        on_annotation (float): Ratio of overlap area between patches and
            annotation.
        start_sample (bool): Whether to save sample patches on Patcher start.
        finished_sample (bool): Whether to save sample patches on Patcher
            finish.
        extract_patches (bool): Whether to save patches when Patcher runs.
        no_patches (bool): Whether to save patches when Patcher runs.
        verbose (bool, optional): If set, a progress bar appears when patching.

        x_lefttop (list): Offsets of patches to the x-axis direction except for
            the right edge.
        y_lefttop (list): Offsets of patches to the y-axis direction except for
            the bottom edge.
        iterator (list):  Offset coordinates of patches.
        last_x (int): X-axis offset of the right edge patch.
        last_y (int): Y-axis offset of the right edge patch.

        result (dict): Temporary storage for the computed result of patches.
    """

    def __init__(
            self, slide, method, annotation=False, save_to=".",
            patch_width=256, patch_height=256, overlap_width=0,
            overlap_height=0, offset_x=0, offset_y=0, on_foreground=0.5,
            on_annotation=0.5, start_sample=False, finished_sample=False,
            no_patches=False, crop_bbox=False, verbose=False):
        self.verify = Verify(
            save_to, slide.filestem, method, start_sample, finished_sample,
            no_patches, crop_bbox)
        self.verify.sizes(
            slide.width, slide.height, offset_x, offset_y,
            patch_width, patch_height, overlap_width, overlap_height,
            annotation.dot_bbox_width, annotation.dot_bbox_height)
        self.verify.on_params(on_annotation, on_foreground)
        self.verify.make_dirs()

        self.slide = slide
        self.filepath = slide.filename
        self.filestem = slide.filestem
        self.method = method.lower()
        self.wsi_width = slide.width
        self.wsi_height = slide.height
        self.p_width = int(patch_width)
        self.p_height = int(patch_height)
        self.p_area = patch_width * patch_height
        self.o_width = int(overlap_width)
        self.o_height = int(overlap_height)
        self.offset_x = int(offset_x)
        self.offset_y = int(offset_y)
        self.dot_bbox_width = annotation.dot_bbox_width
        self.dot_bbox_height = annotation.dot_bbox_height
        self.x_lefttop = [i for i in range(
            self.offset_x,
            self.wsi_width,
            patch_width - overlap_width)][:-1]
        self.y_lefttop = [i for i in range(
            self.offset_y,
            self.wsi_height,
            patch_height - overlap_height)][:-1]
<<<<<<< HEAD
=======

>>>>>>> 81edf102
        self.last_x = self.slide.width - patch_width
        self.last_y = self.slide.height - patch_height

        self.get_iterator()

        self.start_sample = start_sample
        self.finished_sample = finished_sample
        self.no_patches = no_patches

        self.verbose = verbose

        self.on_foreground = on_foreground
        self.annotation = annotation
        if annotation:
            self.masks = annotation.masks
            self.classes = annotation.classes
            self.on_annotation = on_annotation
        else:
            self.masks = False
            self.classes = ["none"]
            self.on_annotation = False

        self.save_to = save_to

        self.result = {"result": []}

    def __str__(self):
        return "wsiprocess.patcher.Patcher {}".format(self.slide.path)

    def get_iterator(self):
        self.iterator = list(product(self.x_lefttop, self.y_lefttop))
        bottomedge = [(x, self.last_y) for x in self.x_lefttop]
        rightedge = [(self.last_x, y) for y in self.y_lefttop]
        rightbottom = [(self.last_x, self.last_y)]
        self.iterator += bottomedge
        self.iterator += rightedge
        self.iterator += rightbottom

    def save_patch_result(self, x, y, cls):
        """Save the extracted patch data to result

        Args:
            x (int): X-axis offset of patch.
            y (int): Y-axis offset of patch.
            cls (str): Class of the patch or the bounding box or the segmented
                area.
        """
        if self.method == "evaluation":
            self.result["result"].append({"x": x,
                                          "y": y,
                                          "w": self.p_width,
                                          "h": self.p_height})

        elif self.method == "classification":
            self.result["result"].append({"x": x,
                                          "y": y,
                                          "w": self.p_width,
                                          "h": self.p_height,
                                          "class": cls})

        elif self.method == "detection":
            bbs = []
            for cls in self.classes:
                for bb in self.find_bbs(x, y, cls):
                    bbs.append({"x": bb["x"],
                                "y": bb["y"],
                                "w": bb["w"],
                                "h": bb["h"],
                                "class": bb["class"]})
            if bbs:
                self.result["result"].append({"x": x,
                                              "y": y,
                                              "w": self.p_width,
                                              "h": self.p_height,
                                              "bbs": bbs})

        elif self.method == "segmentation":
            masks = []
            for cls in self.classes:
                for mask in self.find_masks(x, y, cls):
                    masks.append({"coords": mask["coords"],
                                  "class": mask["class"]})
            self.result["result"].append({"x": x,
                                          "y": y,
                                          "w": self.p_width,
                                          "h": self.p_height,
                                          "masks": masks})

        else:
            raise NotImplementedError

    def find_bbs(self, x, y, cls):
        """Find bounding boxes which are on the patch.

        Bounding boxes with one of its corners on the patch is on the patch.
            ex : annotation.mask_coords["benign"][0]
             = [small_x, small_y, large_x, large_y]
             = [bbleft, bbtop, bbright, bbbottom]

        Args:
            x (int): X-axis offset of patch.
            y (int): Y-axis offset of patch.
            cls (str): Class of the patch or the bounding box or the segmented
                area.

        """
        if not self.patch_on_annotation(cls, x, y):
            return []
        else:
            # Find bounding boxes which are on the patch
            if cls == "foreground":
                return []
            coords = self.annotation.mask_coords[cls]
            for idx, coord in enumerate(coords):
                if len(coord) != 4:
                    coords[idx] = self.to_bb(coord)
            coords = np.array(coords)

            idx_of_bb_on_patch = self.corner_on_patch(coords, x, y)
            idx_of_bb_on_patch += self.side_on_patch(coords, x, y)
            idx_of_bb_on_patch += self.annotation_cover_patch(coords, x, y)

            idx_of_bb_on_patch = list(set(idx_of_bb_on_patch))

            bbs_raw = coords[idx_of_bb_on_patch]
            bbs = []
            for bb_raw in bbs_raw:
                x1 = bb_raw[:, 0].min()
                y1 = bb_raw[:, 1].min()
                x2 = bb_raw[:, 0].max()
                y2 = bb_raw[:, 1].max()
                bbx = int(max(x1 - x, 0))
                bby = int(max(y1 - y, 0))
                bbw = int(min(x2 - x1 + bbx, self.p_width)) - bbx
                bbh = int(min(y2 - y1 + bby, self.p_height)) - bby
                bb = {"x": bbx,
                      "y": bby,
                      "w": bbw,
                      "h": bbh,
                      "class": cls}
                bbs.append(bb)
            return bbs

    def corner_on_patch(self, coords, x, y):
        """Check if at least one of the corners is on the patch.

        Args:
            coords (np.array) : Coordinations of annotations.
            px (int) : X coordinate of left top corner of the patch.
            py (int) : Y coordinate of left top corner of the patch.

        Returns:
            idx_of_bb_on_patch (list): List of np.int64s which are the indices
                of bounding boxes on the patch.
        """
        bblefts = np.min(coords, axis=1)[:, 0]
        bbtops = np.min(coords, axis=1)[:, 1]
        bbrights = np.max(coords, axis=1)[:, 0]
        bbbottoms = np.max(coords, axis=1)[:, 1]

        patch_left = x
        patch_right = x + self.p_width
        patch_top = y
        patch_bottom = y + self.p_height

        left_on_patch = (patch_left <= bblefts) & (bblefts <= patch_right)
        right_on_patch = (patch_left <= bbrights) & (bbrights <= patch_right)
        top_on_patch = (patch_top <= bbtops) & (bbtops <= patch_bottom)
        bottom_on_patch = (patch_top <= bbbottoms) & (
            bbbottoms <= patch_bottom)

        topleft_on_patch = left_on_patch & top_on_patch
        topright_on_patch = right_on_patch & top_on_patch
        bottomleft_on_patch = left_on_patch & bottom_on_patch
        bottomright_on_patch = right_on_patch & bottom_on_patch

        idx_of_bb_on_patch = topleft_on_patch | topright_on_patch |\
            bottomleft_on_patch | bottomright_on_patch
        idx_of_bb_on_patch = np.where(idx_of_bb_on_patch)[0]
        return list(idx_of_bb_on_patch)

    def side_on_patch(self, coords, x, y):
        """Check if at least one of the side is on the patch.

        Args:
            coords (np.array) : Coordinations of annotations.
            px (int) : X coordinate of left top corner of the patch.
            py (int) : Y coordinate of left top corner of the patch.

        Returns:
            idx_of_bb_on_patch (list): List of np.int64s which are the indices
                of bounding boxes on the patch.
        """
        bblefts = np.min(coords, axis=1)[:, 0]
        bbtops = np.min(coords, axis=1)[:, 1]
        bbrights = np.max(coords, axis=1)[:, 0]
        bbbottoms = np.max(coords, axis=1)[:, 1]

        patch_left = x
        patch_right = x + self.p_width
        patch_top = y
        patch_bottom = y + self.p_height

        left_on_patch = (patch_left <= bblefts) & (bblefts <= patch_right)
        right_on_patch = (patch_left <= bbrights) & (bbrights <= patch_right)
        top_on_patch = (patch_top <= bbtops) & (bbtops <= patch_bottom)
        bottom_on_patch = (patch_top <= bbbottoms) & (
            bbbottoms <= patch_bottom)

        # One side is on the patch
        leftside_on_patch = (left_on_patch) &\
                            (bbtops <= patch_top) &\
                            (patch_bottom <= bbbottoms)
        rightside_on_patch = (right_on_patch) &\
                             (bbtops <= patch_top) &\
                             (patch_bottom <= bbbottoms)
        topside_on_patch = (bblefts <= patch_left) &\
                           (patch_right <= bbrights) &\
                           (top_on_patch)
        bottomside_on_patch = (bblefts <= patch_left) &\
                              (patch_right <= bbrights) &\
                              (bottom_on_patch)

        # Two sides are on the patch
        leftrightside_on_patch = (left_on_patch) &\
                                 (right_on_patch) &\
                                 (bbtops <= patch_top) &\
                                 (patch_bottom <= bbbottoms)
        topbottomside_on_patch = (bblefts <= patch_left) &\
                                 (patch_right <= bbrights) &\
                                 (top_on_patch) &\
                                 (bottom_on_patch)

        idx_of_bb_on_patch = leftside_on_patch | rightside_on_patch | \
            topside_on_patch | bottomside_on_patch | \
            leftrightside_on_patch | topbottomside_on_patch
        idx_of_bb_on_patch = np.where(idx_of_bb_on_patch)[0]
        idx_of_bb_on_patch = list(set(idx_of_bb_on_patch))
        return list(idx_of_bb_on_patch)

    def annotation_cover_patch(self, coords, x, y):
        """Check if the annotation is covering the whole patch.

        Args:
            coords (np.array) : Coordinations of annotations.
            px (int) : X coordinate of left top corner of the patch.
            py (int) : Y coordinate of left top corner of the patch.

        Returns:
            idx_of_bb_on_patch (list): List of np.int64s which are the indices
                of bounding boxes on the patch.
        """
        bblefts = np.min(coords, axis=1)[:, 0]
        bbtops = np.min(coords, axis=1)[:, 1]
        bbrights = np.max(coords, axis=1)[:, 0]
        bbbottoms = np.max(coords, axis=1)[:, 1]

        patch_left = x
        patch_right = x + self.p_width
        patch_top = y
        patch_bottom = y + self.p_height

        idx_of_bb_on_patch = (bblefts <= patch_left) &\
                             (patch_right <= bbrights) &\
                             (bbtops <= patch_top) &\
                             (patch_bottom <= bbbottoms)
        idx_of_bb_on_patch = np.where(idx_of_bb_on_patch)[0]
        return list(idx_of_bb_on_patch)

    def to_bb(self, coord):
        """Convert coordinates to voc coordinates.

        Args:
            coord (list): List of coordinates stored as below::

                [[xOfOneCorner, yOfOneCorner],
                 [xOfApex,      yOfApex]]

        Returns:
            outer_coord (list): List of coordinates stored as below::

                [[xmin, ymin],
                 [xmin, ymax],
                 [xmax, ymax],
                 [xmax, ymin]]

        """
        coord = np.array(coord)
        xmin, ymin = np.min(coord, axis=0)
        xmax, ymax = np.max(coord, axis=0)
        outer_coord = [[xmin, ymin],
                       [xmin, ymax],
                       [xmax, ymax],
                       [xmax, ymin]]
        return outer_coord

    def find_masks(self, x, y, cls):
        """Get the masked area corresponding to the given patch area.

        Args:
            x (int): X-axis offset of a patch.
            y (int): Y-axis offset of a patch.
            cls (str): Class of the patch or the bounding box or the segmented
                area.

        Returns:
            masks (list): List containing a dict of coords and its class. This
                coords is a path to the png image.
        """
        if not self.patch_on_annotation(cls, x, y):
            return []
        else:
            # Find mask coords
            patch_mask = self.masks[cls][y:y+self.p_height, x:x+self.p_width]
            mask_png_path = "{}/{}/masks/{}/{:06}_{:06}.png".format(
                self.save_to, self.filestem, cls, x, y)
            cv2.imwrite(mask_png_path, patch_mask, (cv2.IMWRITE_PXM_BINARY, 1))
            # contours, _ = cv2.findContours(
            #   patch_mask, cv2.RETR_EXTERNAL, cv2.CHAIN_APPROX_NONE)
            masks = []
            mask = {"coords": mask_png_path, "class": cls}
            masks.append(mask)
            return masks

    def remove_dup_in_results(self):
        """Remove duplicate results in self.result["results"]
        """
        results = set()
        for result in self.result["result"]:
            results.add(json.dumps(result))
        self.result["result"] = [json.loads(res) for res in list(results)]

    def save_results(self):
        """Save the extraction results.

        Saves some metadata with the patches results.

        """
        self.result["slide"] = self.slide.path
        self.result["method"] = self.method
        self.result["wsi_width"] = self.wsi_width
        self.result["wsi_height"] = self.wsi_height
        self.result["patch_width"] = self.p_width
        self.result["patch_height"] = self.p_height
        self.result["overlap_width"] = self.o_width
        self.result["overlap_hegiht"] = self.o_height
        self.result["offset_x"] = self.offset_x
        self.result["offset_y"] = self.offset_y
        self.result["start_sample"] = self.start_sample
        self.result["finished_sample"] = self.finished_sample
        self.result["no_patches"] = self.no_patches
        self.result["on_foreground"] = self.on_foreground
        self.result["on_annotation"] = self.on_annotation
        self.result["dot_bbox_width"] = self.dot_bbox_width
        self.result["dot_bbox_height"] = self.dot_bbox_height
        self.result["save_to"] = str(Path(self.save_to).absolute())
        self.result["classes"] = sorted(self.classes)

        self.remove_dup_in_results()

        save_as = "{}/{}/results.json".format(self.save_to, self.filestem)
        with open(save_as, "w") as f:
            json.dump(self.result, f, indent=4)

    def get_patch(self, x, y, classes=False):
        """Extract a single patch.

        Args:
            x (int): X-axis offset of a patch.
            y (int): Y-axis offset of a patch.
            classes (list): For the case of method is classification, extract
                the patch for multiple times if the patch is on the border of
                two or more classes. To prevent patcher to extract a single
                patch for multiple classes, `on_annotation=1.0` should work.
        """
        if self.on_foreground:
            if not self.patch_on_foreground(x, y):
                return
        if self.on_annotation:
            on_annotation_classes = []
            for cls in classes:
                if self.patch_on_annotation(cls, x, y):
                    on_annotation_classes.append(cls)
        else:
            on_annotation_classes = ["foreground"]
        for cls in on_annotation_classes:
            if not self.no_patches:
                patch = self.slide.crop(
                    x, y, self.p_width, self.p_height)
                patch.save(
                    "{}/{}/patches/{}/{:06}_{:06}.png".format(
                        self.save_to, self.filestem, cls, x, y))
            self.save_patch_result(x, y, cls)

    def get_patch_parallel(self, classes=False, cores=-1):
        """Run get_patch() in parallel.

        Args:
            classes (list): Classes to extract.
            cores (int): Threads to run. -1 means same as the number of cores.
        """
        for cls in classes:
            if not self.no_patches:
                self.verify.make_dir(
                    "{}/{}/patches/{}".format(
                        self.save_to, self.filestem, cls))
            if self.method == "segmentation":
                self.verify.make_dir(
                    "{}/{}/masks/{}".format(self.save_to, self.filestem, cls))

        if self.start_sample:
            self.get_random_sample("start", 3)

        def Runner(**joblib_args):
            def run(**tqdm_args):
                def tmp(op_iter):
                    def progress(args): return lambda x: tqdm(x, **args)
                    bar = progress(tqdm_args)
                    return Parallel(**joblib_args)(bar(op_iter))
                return tmp
            return run

        if self.verbose:
            run = Runner(n_jobs=cores, backend="threading", verbose=0)
            runner = run(
                desc=f"[{self.slide.filename} {self.p_width}x{self.p_height}]")
        else:
            runner = Parallel(n_jobs=cores, backend="threading", verbose=0)

        # from the left top to just before the right bottom.
        runner([delayed(self.get_patch)(x, y, classes)
                for x, y in self.iterator])

        # save results
        self.save_results()

        if self.finished_sample:
            self.get_random_sample("finished", 3)

    def get_mini_patch_parallel(self, classes=False):
        for cls in classes:
            self.verify.make_dir(
                "{}/{}/mini_patches/{}".format(
                    self.save_to, self.filestem, cls))

        for patch in self.result["result"]:
            for bb in patch["bbs"]:
                if bb["class"] in classes:
                    mini_patch = self.slide.crop(
                        patch["x"] + bb["x"],
                        patch["y"] + bb["y"],
                        bb["w"],
                        bb["h"])
                    mini_patch.save(
                        "{}/{}/mini_patches/{}/{:06}_{:06}.png".format(
                            self.save_to, self.filestem, bb["class"],
                            patch["x"] + bb["x"], patch["y"] + bb["y"]))

    def patch_on_foreground(self, x, y):
        """Check if the patch is on the foreground area.

        Args:
            x (int): X-axis offset of a patch.
            y (int): Y-axis offset of a patch.

        Returns:
            (bool): Whether the patch is on the foreground area.
        """
        patch_mask = self.masks["foreground"][y:y +
                                              self.p_height, x:x+self.p_width]
        return (patch_mask.sum() / self.p_area) >= self.on_foreground

    def patch_on_annotation(self, cls, x, y):
        """Check if the patch is on the annotation area of a class.

        Args:
            cls (str): Class of the patch or the bounding box or the segmented
                area.
            x (int): X-axis offset of a patch.
            y (int): Y-axis offset of a patch.

        Returns:
            (bool): Whether the patch is on the anntation.
        """
        patch_mask = self.masks[cls][y:y+self.p_height, x:x+self.p_width]
        return (patch_mask.sum() / self.p_area) >= self.on_annotation

    def get_random_sample(self, phase, sample_count=1):
        """Get random patch to check if the patcher can work properly.

        Args:
            phase (str): When to check. One of {start, finish}
            sample_count (int): Number of patches to extract.
        """
        for i in range(sample_count):
            x = random.choice(self.x_lefttop)
            y = random.choice(self.y_lefttop)
            patch = self.slide.crop(x, y, self.p_width, self.p_height)
            patch.save(
                "{}/{}/{}_sample/{:06}_{:06}.png".format(
                    self.save_to, self.filestem, phase, x, y))<|MERGE_RESOLUTION|>--- conflicted
+++ resolved
@@ -129,10 +129,7 @@
             self.offset_y,
             self.wsi_height,
             patch_height - overlap_height)][:-1]
-<<<<<<< HEAD
-=======
-
->>>>>>> 81edf102
+
         self.last_x = self.slide.width - patch_width
         self.last_y = self.slide.height - patch_height
 
